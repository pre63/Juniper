﻿module Ast

open Microsoft.FSharp.Text.Lexing

// Allows for module type to be used for declaring modules.
type Module = Module of PosAdorn<Declaration> list

// Tuple of starting position and ending position
// Note: The 'option' keyword indicates that field is optional (can have 'none' as assignment)

// PosAdorn wraps a an AST object in a start and end line position for helpful debugging
// messages. It also includes the type of the object, which starts as 'none'.
// Virtually every object in the AST is a PosAdorn wrapping another object.
and PosAdorn<'a> = (Position * Position) * TyExpr option * 'a

// Top level declarations
<<<<<<< HEAD
and FunctionRec = { name     : PosAdorn<string>;
=======
// Function object. Template is optional.
and FunctionRec = { name     : PosAdorn<string>; 
>>>>>>> e5708f62
                    template : PosAdorn<Template> option;
                    clause   : PosAdorn<FunctionClause> }

// Record object. Template is optional.
and RecordRec =   { name     : PosAdorn<string>;
                    fields   : PosAdorn<(TyExpr * string) list>;
                    template : PosAdorn<Template> option }

// Value constructor. Type is optional.
and ValueCon =    PosAdorn<string> * (PosAdorn<TyExpr> option)

// Union algrebraic datatype. Template is optional.
and UnionRec =    { name     : PosAdorn<string>;
                    valCons  : PosAdorn<ValueCon list>;
                    template : PosAdorn<Template> option }

// Let statement for functional-style declarations.
and LetDecRec = { varName : PosAdorn<string>;
                  typ     : PosAdorn<TyExpr>;
                  right   : PosAdorn<Expr>; }

// Declaration defined as any of the above.
and Declaration = FunctionDec   of FunctionRec
                | RecordDec     of RecordRec
                | UnionDec      of UnionRec
                | LetDec        of LetDecRec
                | ExportDec     of PosAdorn<PosAdorn<string> list>
                | ModuleNameDec of PosAdorn<string>
                | OpenDec       of PosAdorn<PosAdorn<string> list>

// A template is associated with a function, record or union
and Template = { tyVars : PosAdorn<PosAdorn<string> list>; capVars : PosAdorn<PosAdorn<string> list> }

// Use these to apply a template (ex: when calling a function with a template)
and TemplateApply = { tyExprs : PosAdorn<PosAdorn<TyExpr> list>; capExprs : PosAdorn<PosAdorn<CapacityExpr> list> }

// Capacities are used for making lists and arrays of fixed maximum sizes.
and CapacityArithOp = CAPPLUS | CAPMINUS | CAPMULTIPLY | CAPDIVIDE
and CapacityOpRec = { left : PosAdorn<CapacityExpr>; op : PosAdorn<CapacityArithOp>; right : PosAdorn<CapacityExpr> }
and CapacityExpr = CapacityNameExpr of PosAdorn<string>
                 | CapacityOp of CapacityOpRec
                 | CapacityConst of PosAdorn<string>

// The language is statically typed, and so there must be support for Type Expressons and their applications
// (applying a typed datatype, typed arrays, typed functions definitions, a list of base types).
and TyApplyRec = { tyConstructor : PosAdorn<TyExpr>; args : PosAdorn<TemplateApply> }
and ArrayTyRec = { valueType : PosAdorn<TyExpr>; capacity : PosAdorn<CapacityExpr> }
and FunTyRec = { template : PosAdorn<Template> option; source : ModQualifierRec option; args : PosAdorn<TyExpr> list; returnType : PosAdorn<TyExpr> }
and BaseTypes = TyUint8
              | TyUint16
              | TyUint32
              | TyUint64
              | TyInt8
              | TyInt16
              | TyInt32
              | TyInt64
              | TyFloat
              | TyDouble
              | TyBool
              | TyUnit
              | TyPointer
and TyExpr = BaseTy of PosAdorn<BaseTypes>
           | TyModuleQualifier of ModQualifierRec
           | TyName of PosAdorn<string>
           | TyApply of TyApplyRec
           | ArrayTy of ArrayTyRec
           | FunTy of FunTyRec
           | ForallTy of PosAdorn<string>
           | RefTy of PosAdorn<TyExpr>
           | TupleTy of PosAdorn<TyExpr> list

// Pattern matching AST datatypes.
and MatchVarRec = {varName : PosAdorn<string>; mutable_ : PosAdorn<bool>; typ : PosAdorn<TyExpr> option}
and MatchValConRec = { name : PosAdorn<string>; template : PosAdorn<TemplateApply> option; innerPattern : PosAdorn<Pattern>; id : int option }
and MatchValConModQualifierRec = { modQualifier : PosAdorn<ModQualifierRec>; template : PosAdorn<TemplateApply> option; innerPattern : PosAdorn<Pattern>; id : int option }
and MatchRecConRec = { typ : PosAdorn<TyExpr>; fields : PosAdorn<(PosAdorn<string> * PosAdorn<Pattern>) list> }

and Pattern = MatchVar of MatchVarRec
            | MatchIntVal of PosAdorn<string>
            | MatchFloatVal of PosAdorn<string>
            | MatchValCon of MatchValConRec
            | MatchValConModQualifier of MatchValConModQualifierRec
            | MatchRecCon of MatchRecConRec
            | MatchUnderscore
            | MatchTuple of PosAdorn<PosAdorn<Pattern> list>
            | MatchEmpty

// Elements of a function clause.
and FunctionClause = {returnTy : PosAdorn<TyExpr>; arguments : PosAdorn<(PosAdorn<TyExpr> * PosAdorn<string>) list>; body : PosAdorn<Expr>}

// Module qualifier.
and ModQualifierRec = { module_ : PosAdorn<string>; name : PosAdorn<string> }

and Direction = Upto
              | Downto

// Other AST objects and their definitions. Most of them are explained within their names.
// Binary operation
and BinaryOpRec =     { left : PosAdorn<Expr>; op : PosAdorn<BinaryOps>; right : PosAdorn<Expr> }
and IfElseRec =       { condition : PosAdorn<Expr>; trueBranch : PosAdorn<Expr>; falseBranch : PosAdorn<Expr> }
and LetRec =          { left : PosAdorn<Pattern>; right : PosAdorn<Expr> }
// Variable assign
and AssignRec =       { left : PosAdorn<LeftAssign>; right : PosAdorn<Expr>; ref : PosAdorn<bool> }
and ForLoopRec =      { typ : PosAdorn<TyExpr>; varName : PosAdorn<string>; start : PosAdorn<Expr>; direction : PosAdorn<Direction>; end_ : PosAdorn<Expr>; body : PosAdorn<Expr> }
and WhileLoopRec =    { condition : PosAdorn<Expr>; body : PosAdorn<Expr> }
and DoWhileLoopRec =  { condition : PosAdorn<Expr>; body: PosAdorn<Expr> }
// Pattern matching
and CaseRec =         { on : PosAdorn<Expr>; clauses : PosAdorn<(PosAdorn<Pattern> * PosAdorn<Expr>) list> }
// Unary operation
and UnaryOpRec =      { op : PosAdorn<UnaryOps>; exp : PosAdorn<Expr> }
and RecordAccessRec = { record : PosAdorn<Expr>; fieldName : PosAdorn<string> }
and ArrayAccessRec =  { array : PosAdorn<Expr>; index : PosAdorn<Expr> }
and VarExpRec =       { name : PosAdorn<string> }
// Lambda function
and LambdaRec =       { clause : PosAdorn<FunctionClause> }
and InternalDeclareVarExpRec = { varName : PosAdorn<string>; typ : PosAdorn<TyExpr> option; right : PosAdorn<Expr> }
and InternalValConAccessRec = { valCon : PosAdorn<Expr>; typ : PosAdorn<TyExpr> }
<<<<<<< HEAD
and InternalTupleAccessRec = { tuple : PosAdorn<Expr>; index : int }
=======
// Function call/apply
>>>>>>> e5708f62
and CallRec =         { func : PosAdorn<Expr>; args : PosAdorn<PosAdorn<Expr> list> }
// Applying the template of a function
and TemplateApplyExpRec = { func : PosAdorn<Expr>; templateArgs : PosAdorn<TemplateApply> }
and RecordExprRec =   { recordTy : PosAdorn<TyExpr>; templateArgs : PosAdorn<TemplateApply> option; initFields : PosAdorn<(PosAdorn<string> * PosAdorn<Expr>) list> }
and ArrayMakeExpRec = { typ : PosAdorn<TyExpr>; initializer : PosAdorn<Expr> }
and Expr = SequenceExp of PosAdorn<PosAdorn<Expr> list>
          | BinaryOpExp of BinaryOpRec
          | IfElseExp of IfElseRec
          | LetExp of LetRec
          | InternalDeclareVar of InternalDeclareVarExpRec // Only used internally for declaring variables
                                                           // that will actually be outputted by the compiler
          | InternalValConAccess of InternalValConAccessRec // Only used internally for type checking pattern
                                                            // matching. Essentially acts like a type cast
          | InternalTupleAccess of InternalTupleAccessRec
          | InlineCode of PosAdorn<string>
          | AssignExp of AssignRec
          | ForLoopExp of ForLoopRec
          | WhileLoopExp of WhileLoopRec
          | DoWhileLoopExp of DoWhileLoopRec
          | CaseExp of CaseRec
          | UnaryOpExp of UnaryOpRec
          | RecordAccessExp of RecordAccessRec
          | ArrayAccessExp of ArrayAccessRec
          | VarExp of VarExpRec
          | UnitExp of PosAdorn<unit>
          | TrueExp of PosAdorn<unit>
          | FalseExp of PosAdorn<unit>
          | LambdaExp of LambdaRec
          | IntExp of PosAdorn<string>
          | FloatExp of PosAdorn<string>
          | CallExp of CallRec
          | TemplateApplyExp of TemplateApplyExpRec
          | ModQualifierExp of ModQualifierRec
          | RecordExp of RecordExprRec
          | ArrayLitExp of PosAdorn<PosAdorn<Expr> list>
          | ArrayMakeExp of ArrayMakeExpRec
          | RefExp of PosAdorn<Expr>
          | DerefExp of PosAdorn<Expr>
          | TupleExp of PosAdorn<Expr> list
          | NullExp of PosAdorn<unit>
and BinaryOps = Add | Subtract | Multiply | Divide | Modulo | BitwiseOr | BitwiseAnd
              | LogicalOr | LogicalAnd | Equal | NotEqual | GreaterOrEqual | LessOrEqual | Greater | Less
              | BitshiftLeft | BitshiftRight
and UnaryOps = LogicalNot | BitwiseNot

// Mutations are changes in already declared variables, arrays, records, etc.
and VarMutationRec =    { varName : PosAdorn<string> }
and ArrayMutationRec =  { array : PosAdorn<LeftAssign>; index : PosAdorn<Expr> }
and RecordMutationRec = { record : PosAdorn<LeftAssign>; fieldName : PosAdorn<string> }
and ModQualifierMutationRec = { modQualifier : PosAdorn<ModQualifierRec> }
and LeftAssign = VarMutation of VarMutationRec
               | ModQualifierMutation of ModQualifierMutationRec
               | ArrayMutation of ArrayMutationRec
               | RecordMutation of RecordMutationRec

// Takes in a wrapped AST object, returns the object within the PosAdorn.
let unwrap<'a> ((_, _, c) : PosAdorn<'a>) = c
// Takes in a wrapped AST object, returns the starting position.
let getPos<'a> ((a, _, _) : PosAdorn<'a>) = a
// Takes in a wrapped AST object, returns the ending position.
let getType<'a> ((_, b, _) : PosAdorn<'a>) = b
// Dummy position used for initializing positions on PosAdorns
let dummyPos : Position = {pos_fname=""
                           pos_lnum = -1
                           pos_bol = -1
                           pos_cnum = -1}
let dummyWrap<'a> c : PosAdorn<'a> = ((dummyPos, dummyPos), None, c)
// Cleans up the wrapping around an AST object, returns it to default dummy values.
let clean<'a> ((_, _, c) : PosAdorn<'a>) : PosAdorn<'a> = dummyWrap c
let cleanAll haystack = TreeTraversals.map1 (fun pos -> dummyPos) haystack

// Add typing to a PosAdorn.
let wrapWithType<'a> t c : PosAdorn<'a> = ((dummyPos, dummyPos), Some t, c)

let templateToTemplateApply template =
    let tyExprs = template.tyVars |> unwrap |> List.map (ForallTy >> dummyWrap) |> dummyWrap
    let capExprs = template.capVars |> unwrap |> List.map (CapacityNameExpr >> dummyWrap) |> dummyWrap
    {tyExprs=tyExprs; capExprs=capExprs}<|MERGE_RESOLUTION|>--- conflicted
+++ resolved
@@ -14,12 +14,8 @@
 and PosAdorn<'a> = (Position * Position) * TyExpr option * 'a
 
 // Top level declarations
-<<<<<<< HEAD
+// Function object. Template is optional.
 and FunctionRec = { name     : PosAdorn<string>;
-=======
-// Function object. Template is optional.
-and FunctionRec = { name     : PosAdorn<string>; 
->>>>>>> e5708f62
                     template : PosAdorn<Template> option;
                     clause   : PosAdorn<FunctionClause> }
 
@@ -137,11 +133,8 @@
 and LambdaRec =       { clause : PosAdorn<FunctionClause> }
 and InternalDeclareVarExpRec = { varName : PosAdorn<string>; typ : PosAdorn<TyExpr> option; right : PosAdorn<Expr> }
 and InternalValConAccessRec = { valCon : PosAdorn<Expr>; typ : PosAdorn<TyExpr> }
-<<<<<<< HEAD
 and InternalTupleAccessRec = { tuple : PosAdorn<Expr>; index : int }
-=======
 // Function call/apply
->>>>>>> e5708f62
 and CallRec =         { func : PosAdorn<Expr>; args : PosAdorn<PosAdorn<Expr> list> }
 // Applying the template of a function
 and TemplateApplyExpRec = { func : PosAdorn<Expr>; templateArgs : PosAdorn<TemplateApply> }
