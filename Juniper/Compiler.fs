--- conflicted
+++ resolved
@@ -138,14 +138,9 @@
                                                  left = dummyWrap cond;
                                                  right = andString} |> dummyWrap) conditions truth
     (condition, assignments)
-<<<<<<< HEAD
-
-
-=======
         
 // Technically "compile expression"--converts an expression in Juniper to the C++ representation,
 // but it encapsulates a ton of the conversions and is considered holistic for that reason.
->>>>>>> e5708f62
 and compile ((_, maybeTy, expr) : PosAdorn<Expr>) : string =
     match expr with
         | NullExp _ ->
@@ -366,12 +361,8 @@
             output "return {};" + unindentId() + newline() +
             output "})())"
 
-<<<<<<< HEAD
-and compileTemplate (template : Template) : string =
-=======
 // Convert Juniper template to C++ template
 and compileTemplate (template : Template) : string = 
->>>>>>> e5708f62
     let tyVars = template.tyVars |> unwrap |> List.map (unwrap >> (+) "typename ")
     let capVars = template.capVars |> unwrap |> List.map (unwrap >> (+) "int ")
     output "template<" +
