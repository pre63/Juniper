﻿module TypeChecker

open Ast

(*
let nameInModule (Module decs) =
    let names = List.filter (fun dec -> match dec with
                                            | ModuleNameDec _ -> true
                                            | _ -> false) decs
    match names with
        | [ModuleNameDec name] -> name
        | [] -> failwith "Module name not found"
        | _ -> failwith "Multiple module names found in module"

let typesInModule (Module decs) = 
    let typeDecs = List.filter (fun dec -> match dec with
                                               | RecordDec _ -> true
                                               | UnionDec _  -> true
                                               | TypeAliasDec _ -> true
                                               | _ -> false) decs
    List.map (fun dec -> match dec with
                             | RecordDec {name=name} -> name
                             | UnionDec {name=name} -> name
                             | TypeAliasDec {name=name} -> name
                             | _ -> failwith "This should never happen") typeDecs

let opensInModule (Module decs) =
    let opens = List.filter (fun dec -> match dec with
                                            | OpenDec _ -> true
                                            | _ -> false) decs
    List.concat (List.map (fun dec -> match dec with
                             | OpenDec names -> names
                             | _ -> failwith "This should never happen") opens)

let qualifierWrap modName decName =
    {module_ = modName; name = decName}

<<<<<<< HEAD
let typecheck (modlist : Module list) =
    // Maps module qualifiers to type definitions
    let modQualToTypeDef = (List.fold (fun map (Module decs) ->
        let modName = nameInModule (Module decs)

        let typeDecs = List.filter (fun dec -> match dec with
                                                    | RecordDec _ -> true
                                                    | UnionDec _  -> true
                                                    | TypeAliasDec _ -> true
                                                    | _ -> false) decs
        List.fold (fun map2 dec ->
            let decName = match dec with
                                    | RecordDec {name=name} -> name
                                    | UnionDec {name=name} -> name
                                    | TypeAliasDec {name=name} -> name
                                    | _ -> failwith "This should never happen"
            let qual = qualifierWrap modName decName
            Map.add qual dec map2) map typeDecs
    ) Map.empty modlist)
    
    // Now build the type environments for every module
    // maps names to module qualifiers
    let tenvs0 = (List.map (fun (Module decs) ->
        let modName = nameInModule (Module decs)
        let names = typesInModule (Module decs)
        List.fold (fun map2 name ->
           Map.add name (qualifierWrap modName name) map2
        ) Map.empty names
    ) modlist)

    let modNamesToTenvs = Map.ofList (List.zip (List.map nameInModule modlist) tenvs0)

    let modNamesToAst = Map.ofList (List.zip (List.map nameInModule modlist) modlist)

    // Now deal with open declarations
    let tenvs1 = (Map.map (fun modName tenv0 ->
        let allOpens = opensInModule (Map.find modName modNamesToAst)
        List.fold (fun tenv1 nameToMerge ->
            MapExtensions.merge (Map.find nameToMerge modNamesToTenvs) tenv1 
        ) tenv0 allOpens
    ) modNamesToTenvs)

    printfn "%A" tenvs1

    ()
=======
let typecheck (modlist : Module list) = 
    let modNameToTypesInMod = List.fold (fun map modl ->
                                            let modName = nameInModule modl
                                            let wrap = List.map (qualifierWrap modName)
                                            Map.add modName (wrap <| typesInModule modl) map)
                                        Map.empty modlist
    modNameToTypesInMod
*)
>>>>>>> b0120986
<|MERGE_RESOLUTION|>--- conflicted
+++ resolved
@@ -2,55 +2,54 @@
 
 open Ast
 
-(*
+
 let nameInModule (Module decs) =
     let names = List.filter (fun dec -> match dec with
-                                            | ModuleNameDec _ -> true
+                                            | ((_, _), ModuleNameDec _) -> true
                                             | _ -> false) decs
     match names with
-        | [ModuleNameDec name] -> name
+        | [((_, _), ModuleNameDec name)] -> name
         | [] -> failwith "Module name not found"
         | _ -> failwith "Multiple module names found in module"
 
 let typesInModule (Module decs) = 
     let typeDecs = List.filter (fun dec -> match dec with
-                                               | RecordDec _ -> true
-                                               | UnionDec _  -> true
-                                               | TypeAliasDec _ -> true
+                                               | ((_, _), RecordDec _) -> true
+                                               | ((_, _), UnionDec _ ) -> true
+                                               | ((_, _), TypeAliasDec _) -> true
                                                | _ -> false) decs
     List.map (fun dec -> match dec with
-                             | RecordDec {name=name} -> name
-                             | UnionDec {name=name} -> name
-                             | TypeAliasDec {name=name} -> name
+                             | ((_, _), RecordDec {name=name}) -> name
+                             | ((_, _), UnionDec {name=name}) -> name
+                             | ((_, _), TypeAliasDec {name=name}) -> name
                              | _ -> failwith "This should never happen") typeDecs
 
 let opensInModule (Module decs) =
     let opens = List.filter (fun dec -> match dec with
-                                            | OpenDec _ -> true
+                                            | ((_, _), OpenDec _) -> true
                                             | _ -> false) decs
     List.concat (List.map (fun dec -> match dec with
-                             | OpenDec names -> names
+                             | ((_, _), OpenDec ((_, _), names)) -> names
                              | _ -> failwith "This should never happen") opens)
 
 let qualifierWrap modName decName =
     {module_ = modName; name = decName}
 
-<<<<<<< HEAD
 let typecheck (modlist : Module list) =
     // Maps module qualifiers to type definitions
-    let modQualToTypeDef = (List.fold (fun map (Module decs) ->
+    let modQualToTypeDec = (List.fold (fun map (Module decs) ->
         let modName = nameInModule (Module decs)
 
         let typeDecs = List.filter (fun dec -> match dec with
-                                                    | RecordDec _ -> true
-                                                    | UnionDec _  -> true
-                                                    | TypeAliasDec _ -> true
+                                                    | ((_, _), RecordDec _) -> true
+                                                    | ((_, _), UnionDec _)  -> true
+                                                    | ((_, _), TypeAliasDec _) -> true
                                                     | _ -> false) decs
         List.fold (fun map2 dec ->
             let decName = match dec with
-                                    | RecordDec {name=name} -> name
-                                    | UnionDec {name=name} -> name
-                                    | TypeAliasDec {name=name} -> name
+                                    | ((_, _), RecordDec {name=name}) -> name
+                                    | ((_, _), UnionDec {name=name}) -> name
+                                    | ((_, _), TypeAliasDec {name=name}) -> name
                                     | _ -> failwith "This should never happen"
             let qual = qualifierWrap modName decName
             Map.add qual dec map2) map typeDecs
@@ -62,32 +61,21 @@
         let modName = nameInModule (Module decs)
         let names = typesInModule (Module decs)
         List.fold (fun map2 name ->
-           Map.add name (qualifierWrap modName name) map2
+            let ((_, _), name2) = name
+            Map.add name2 (qualifierWrap modName name) map2
         ) Map.empty names
     ) modlist)
 
-    let modNamesToTenvs = Map.ofList (List.zip (List.map nameInModule modlist) tenvs0)
+    let modNamesToTenvs = Map.ofList (List.zip (List.map (nameInModule >> unwrap) modlist) tenvs0)
 
-    let modNamesToAst = Map.ofList (List.zip (List.map nameInModule modlist) modlist)
+    let modNamesToAst = Map.ofList (List.zip (List.map (nameInModule >> unwrap) modlist) modlist)
 
     // Now deal with open declarations
     let tenvs1 = (Map.map (fun modName tenv0 ->
         let allOpens = opensInModule (Map.find modName modNamesToAst)
-        List.fold (fun tenv1 nameToMerge ->
+        List.fold (fun tenv1 ((_, _), nameToMerge) ->
             MapExtensions.merge (Map.find nameToMerge modNamesToTenvs) tenv1 
         ) tenv0 allOpens
     ) modNamesToTenvs)
 
-    printfn "%A" tenvs1
-
-    ()
-=======
-let typecheck (modlist : Module list) = 
-    let modNameToTypesInMod = List.fold (fun map modl ->
-                                            let modName = nameInModule modl
-                                            let wrap = List.map (qualifierWrap modName)
-                                            Map.add modName (wrap <| typesInModule modl) map)
-                                        Map.empty modlist
-    modNameToTypesInMod
-*)
->>>>>>> b0120986
+    ()