--- conflicted
+++ resolved
@@ -7,11 +7,7 @@
 
 [<EntryPoint>]
 let main argv =
-<<<<<<< HEAD
-    //let stdLibrary = ["Prelude"; "List"; "Signal"]
-=======
     // List of includes of custom Juniper std library modules
->>>>>>> 8b7dddb7
     let stdLibrary = ["Prelude"; "Signal"; "Io"; "Maybe"; "List"; "Time"; "Math"; "Button"]
     let executingDir = System.IO.Path.GetDirectoryName(System.Reflection.Assembly.GetExecutingAssembly().Location);
     // Make the include modules names by prepending the executing directory and /junstd/, and appending the .jun file extension
@@ -33,24 +29,13 @@
     let fnames = List.append stdFiles (List.map System.IO.Path.GetFullPath (List.ofArray argv))
     // Run parseFromFile (the lexer and parser)
     let asts = List.map parseFromFile fnames
-<<<<<<< HEAD
-    //try
-    let typedAsts = TypeChecker.typecheckProgram asts fnames
-    let compiledProgram = Compiler.compileProgram typedAsts
-    printfn "%s" compiledProgram
-    0
-   // with
-        //Failure(msg) ->
-            //1
-=======
     try
         // Typecheck the ASTs
         let typedAsts = TypeChecker.typecheckProgram asts fnames
-        // Compile to C++ the typechecked (and typed) ASTs)
+        // Compile to C++ the typechecked (and typed) ASTs
         let compiledProgram = Compiler.compileProgram typedAsts
         printfn "%s" compiledProgram
         0
     with
         Failure(msg) ->
-            1
->>>>>>> 8b7dddb7
+            1